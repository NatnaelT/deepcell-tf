--- conflicted
+++ resolved
@@ -62,12 +62,8 @@
 
 from deepcell.utils.data_utils import sample_label_movie
 from deepcell.utils.data_utils import sample_label_matrix
-<<<<<<< HEAD
-from deepcell.utils.transform_utils import deepcell_transform
 from deepcell.utils.transform_utils import deepcell_flat_transform
-=======
 from deepcell.utils.transform_utils import pixelwise_transform
->>>>>>> 8ec21762
 from deepcell.utils.transform_utils import distance_transform_2d
 from deepcell.utils.transform_utils import distance_transform_3d
 from deepcell.utils.retinanet_anchor_utils import anchor_targets_bbox
@@ -90,17 +86,15 @@
     Raises:
         IOError: An error occurred
     """
-<<<<<<< HEAD
-    valid_transforms = {'deepcell', 'deepcell_flat', 'disc', 'watershed', 'centroid', 'fgbg'}
-=======
+
     valid_transforms = {
         'pixelwise',
+        'deepcell_flat',
         'disc',
         'watershed',
         'centroid',
         'fgbg'
     }
->>>>>>> 8ec21762
 
     if data_format is None:
         data_format = K.image_data_format()
@@ -118,7 +112,8 @@
         transform = transform.lower()
         if transform == 'deepcell':
             raise ValueError('`deepcell` transform has been replaced with the '
-                             '`pixelwise` transform.')
+                             '`
+                             ` transform.')
         if transform not in valid_transforms:
             raise ValueError('`{}` is not a valid transform'.format(transform))
 

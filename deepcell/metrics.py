--- conflicted
+++ resolved
@@ -25,22 +25,14 @@
 # limitations under the License.
 # ==============================================================================
 """Custom metrics for pixel-based and object-based classification accuracy.
-<<<<<<< HEAD
+
 The schema for this analysis was adopted from the description of object-based
 statistics in Caicedo et al. (2018) Evaluation of Deep Learning Strategies for
 Nucleus Segmentation in Fluorescence Images. BioRxiv 335216.
-The SEG metric was adapted from Maška et al. (2014). A benchmark for comparison
-of cell tracking algorithms. Bioinformatics 30, 1609–1617.
-=======
-
-The schema for this analysis was adopted from the description of object-based
-statistics in Caicedo et al. (2018) Evaluation of Deep Learning Strategies for
-Nucleus Segmentation in Fluorescence Images. BioRxiv 335216.
 
 The SEG metric was adapted from Maska et al. (2014). A benchmark for comparison
 of cell tracking algorithms. Bioinformatics 30, 1609-1617.
 
->>>>>>> master
 The linear classification schema used to match objects in truth and prediction
 frames was adapted from Jaqaman et al. (2008). Robust single-particle tracking
 in live-cell time-lapse sequences. Nature Methods 5, 695-702.
@@ -149,15 +141,8 @@
     Nature Methods 5, 695-702.
 
     Args:
-<<<<<<< HEAD
-        # edge/interior prediction shape: (2, 30, 135, 160, 4)
-        # fgbg mask shape: (2, 30, 135, 160, 2)
-        y_true (3D np.array): Labeled ground truth annotation
-        y_pred (3D np.array): Labled object prediction, same size as y_true
-=======
         y_true (numpy.array): Labeled ground truth annotation
         y_pred (numpy.array): Labled object prediction, same size as y_true
->>>>>>> 8ec21762
         cutoff1 (:obj:`float`, optional): Threshold for overlap in cost matrix,
             smaller values are more conservative, default 0.4
         cutoff2 (:obj:`float`, optional): Threshold for overlap in unassigned
@@ -273,18 +258,10 @@
         if self.seg is True:
             self.seg_thresh = np.zeros((self.n_true, self.n_pred))
 
-<<<<<<< HEAD
-        # Make all pairwise comparisons to calc iou (2, 30, 135, 160, 4)
-        for t in np.unique(self.y_true)[1:]:  # skip 0
-            for p in np.unique(self.y_pred)[1:]:  # skip 0
-                intersection = np.logical_and(
-                    self.y_true == t, self.y_pred == p)
-=======
         # Make all pairwise comparisons to calc iou
         for t in range(1, self.y_true.max() + 1):
             for p in range(1, self.y_pred.max() + 1):
                 intersection = np.logical_and(self.y_true == t, self.y_pred == p)
->>>>>>> 8ec21762
                 union = np.logical_or(self.y_true == t, self.y_pred == p)
                 # Subtract 1 from index to account for skipping 0
                 self.iou[t - 1, p - 1] = intersection.sum() / union.sum()
@@ -372,10 +349,6 @@
 
     def _array_to_graph(self):
         """Transform matrix for unassigned cells into a graph object
-<<<<<<< HEAD
-=======
-
->>>>>>> master
         In order to cast the iou matrix into a graph form, we treat each
         unassigned cell as a node. The iou values for each pair of cells is
         treated as an edge between nodes/cells. Any iou values equal to 0 are
@@ -739,17 +712,11 @@
 
     def calc_object_stats(self, y_true, y_pred):
         """Calculate object statistics and save to output
-<<<<<<< HEAD
-        Loops over each frame in the zeroth dimension, which should pass in
-        a series of 2D arrays for analysis. `metrics.split_stack` can be
-        used to appropriately reshape the input array if necessary
-=======
 
         Loops over each frame in the zeroth dimension, which should pass in
         a series of 2D arrays for analysis. 'metrics.split_stack' can be
         used to appropriately reshape the input array if necessary
 
->>>>>>> master
         Args:
             y_true (numpy.array): Labeled ground truth annotations
             y_pred (numpy.array): Labeled prediction mask

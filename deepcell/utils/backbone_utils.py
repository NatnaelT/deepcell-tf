# Copyright 2016-2019 The Van Valen Lab at the California Institute of
# Technology (Caltech), with support from the Paul Allen Family Foundation,
# Google, & National Institutes of Health (NIH) under Grant U24CA224309-01.
# All rights reserved.
#
# Licensed under a modified Apache License, Version 2.0 (the "License");
# you may not use this file except in compliance with the License.
# You may obtain a copy of the License at
#
#     http://www.github.com/vanvalenlab/deepcell-tf/LICENSE
#
# The Work provided may be used for non-commercial academic purposes only.
# For any other use of the Work, including commercial use, please contact:
# vanvalenlab@gmail.com
#
# Neither the name of Caltech nor the names of its contributors may be used
# to endorse or promote products derived from this software without specific
# prior written permission.
#
# Unless required by applicable law or agreed to in writing, software
# distributed under the License is distributed on an "AS IS" BASIS,
# WITHOUT WARRANTIES OR CONDITIONS OF ANY KIND, either express or implied.
# See the License for the specific language governing permissions and
# limitations under the License.
# ==============================================================================
"""Functions for creating model backbones"""

from __future__ import absolute_import
from __future__ import print_function
from __future__ import division

import copy

import keras_applications as applications
import tensorflow as tf
from tensorflow.python.keras import backend as K
from tensorflow.python.keras.backend import is_keras_tensor
from tensorflow.python.keras.models import Model
from tensorflow.python.keras.layers import Input, Conv2D, Conv3D, BatchNormalization
from tensorflow.python.keras.layers import Activation, MaxPool2D, MaxPool3D
from tensorflow.python.keras.layers import TimeDistributed, Lambda
from tensorflow.python.keras.utils.data_utils import get_file
from tensorflow.python.keras.utils.layer_utils import get_source_inputs


def featurenet_block(x, n_filters):
    """Add a set of layers that make up one unit of the featurenet backbone

    Args:
        x (tensorflow.keras.layers.Layer): Keras layer object to pass to
            backbone unit
        n_filters (int): Number of filters to use for convolutional layers

    Returns:
        tensorflow.keras.layers.Layer: Keras layer object
    """
    df = K.image_data_format()
    # conv set 1
    x = Conv2D(n_filters, (3, 3), strides=(1, 1), padding='same', data_format=df)(x)
    x = BatchNormalization(axis=-1)(x)
    x = Activation('relu')(x)
    # conv set 2
    x = Conv2D(n_filters, (3, 3), strides=(1, 1), padding='same', data_format=df)(x)
    x = BatchNormalization(axis=-1)(x)
    x = Activation('relu')(x)
    # Final max pooling stage
    x = MaxPool2D(pool_size=(2, 2), padding='same', data_format=df)(x)

    return x


def featurenet_3D_block(x, n_filters):
    """Add a set of layers that make up one unit of the featurenet 3D backbone

    Args:
        x (tensorflow.keras.layers.Layer): Keras layer object to pass to
            backbone unit
        n_filters (int): Number of filters to use for convolutional layers

    Returns:
        tensorflow.keras.layers.Layer: Keras layer object
    """
    df = K.image_data_format()
    # conv set 1
    x = Conv3D(n_filters, (3, 3, 3), strides=(1, 1, 1), padding='same', data_format=df)(x)
    x = BatchNormalization(axis=-1)(x)
    x = Activation('relu')(x)
    # conv set 2
    x = Conv3D(n_filters, (3, 3, 3), strides=(1, 1, 1), padding='same', data_format=df)(x)
    x = BatchNormalization(axis=-1)(x)
    x = Activation('relu')(x)
    # Final max pooling stage
    x = MaxPool3D(pool_size=(2, 2, 2), data_format=df)(x)

    return x


def featurenet_backbone(input_tensor=None, input_shape=None,
                        n_filters=32, **kwargs):
    """Construct the deepcell backbone with five convolutional units

    Args:
        input_tensor (tensor): Input tensor to specify input size
        n_filters (int): Defaults to 32. Number of filters for
            convolutional layers

    Returns:
        tuple: List of backbone layers, list of backbone names
    """
    if input_tensor is None:
        img_input = Input(shape=input_shape)
    else:
        if not is_keras_tensor(input_tensor):
            img_input = Input(tensor=input_tensor, shape=input_shape)
        else:
            img_input = input_tensor

    # Build out backbone
    c1 = featurenet_block(img_input, n_filters)  # 1/2 64x64
    c2 = featurenet_block(c1, n_filters)  # 1/4 32x32
    c3 = featurenet_block(c2, n_filters)  # 1/8 16x16
    c4 = featurenet_block(c3, n_filters)  # 1/16 8x8
    c5 = featurenet_block(c4, n_filters)  # 1/32 4x4

    backbone_features = [c1, c2, c3, c4, c5]
    backbone_names = ['C1', 'C2', 'C3', 'C4', 'C5']
    output_dict = {}
    for name, feature in zip(backbone_names, backbone_features):
        output_dict[name] = feature

    if input_tensor is not None:
        inputs = get_source_inputs(input_tensor)
    else:
        inputs = img_input

    model = Model(inputs=inputs, outputs=backbone_features)
    return model, output_dict


def featurenet_3D_backbone(input_tensor=None, input_shape=None,
                           n_filters=32, **kwargs):
    """Construct the deepcell backbone with five convolutional units

    Args:
        input_tensor (tensor): Input tensor to specify input size
        n_filters (int): Number of filters for convolutional layers

    Returns:
        tuple: List of backbone layers, list of backbone names
    """
    if input_tensor is None:
        img_input = Input(shape=input_shape)
    else:
        if not is_keras_tensor(input_tensor):
            img_input = Input(tensor=input_tensor, shape=input_shape)
        else:
            img_input = input_tensor

    # Build out backbone
    c1 = featurenet_3D_block(img_input, n_filters)  # 1/2 64x64
    c2 = featurenet_3D_block(c1, n_filters)  # 1/4 32x32
    c3 = featurenet_3D_block(c2, n_filters)  # 1/8 16x16
    c4 = featurenet_3D_block(c3, n_filters)  # 1/16 8x8
    c5 = featurenet_3D_block(c4, n_filters)  # 1/32 4x4

    backbone_features = [c1, c2, c3, c4, c5]
    backbone_names = ['C1', 'C2', 'C3', 'C4', 'C5']
    output_dict = {}
    for name, feature in zip(backbone_names, backbone_features):
        output_dict[name] = feature

    if input_tensor is not None:
        inputs = get_source_inputs(input_tensor)
    else:
        inputs = img_input

    model = Model(inputs=inputs, outputs=backbone_features)
    return model, output_dict


def get_backbone(backbone, input_tensor=None, input_shape=None,
                 use_imagenet=False, return_dict=True,
                 frames_per_batch=1, **kwargs):
    """Retrieve backbones for the construction of feature pyramid networks.

    Args:
        backbone (str): Name of the backbone to be retrieved.
        input_tensor (tensor): The input tensor for the backbone.
            Should have channel dimension of size 3
        use_imagenet (bool): Load pre-trained weights for the backbone
        return_dict (bool): Whether to return a dictionary of backbone layers,
            e.g. {'C1': C1, 'C2': C2, 'C3': C3, 'C4': C4, 'C5': C5}.
            If false, the whole model is returned instead
        kwargs (dict): Keyword dictionary for backbone constructions.
            Relevant keys include 'include_top', 'weights' (should be set to None),
            'input_shape', and 'pooling'

    Returns:
        tensorflow.keras.Model: An instantiated backbone

    Raises:
        ValueError: bad backbone name
        ValueError: featurenet backbone with pre-trained imagenet
    """
    _backbone = str(backbone).lower()

    # set up general Utils class to deal with different tf versions
    class Utils(object):  # pylint: disable=useless-object-inheritance
        pass

    utils = Utils()
    utils.get_file = get_file
    utils.get_source_inputs = get_source_inputs

    K.is_keras_tensor = is_keras_tensor

    kwargs['backend'] = K
    kwargs['layers'] = tf.keras.layers
    kwargs['models'] = tf.keras.models
    kwargs['utils'] = utils

<<<<<<< HEAD
    featurenet_backbones = ['featurenet', 'featurenet3d', 'featurenet_3d']
    vgg_backbones = ['vgg16', 'vgg19']
=======
    featurenet_backbones = {
        'featurenet': featurenet_backbone,
        'featurenet3d': featurenet_3D_backbone,
        'featurenet_3d': featurenet_3D_backbone
    }
    vgg_backbones = {
        'vgg16': applications.vgg16.VGG16,
        'vgg19': applications.vgg19.VGG19,
    }
>>>>>>> c0f28588
    densenet_backbones = {
        'densenet121': applications.densenet.DenseNet121,
        'densenet169': applications.densenet.DenseNet169,
        'densenet201': applications.densenet.DenseNet201,
    }
    mobilenet_backbones = {
        'mobilenet': applications.mobilenet.MobileNet,
        'mobilenetv2': applications.mobilenet_v2.MobileNetV2,
        'mobilenet_v2': applications.mobilenet_v2.MobileNetV2
    }
    resnet_backbones = {
        'resnet50': applications.resnet.ResNet50,
        'resnet101': applications.resnet.ResNet101,
        'resnet152': applications.resnet.ResNet152,
    }
    resnet_v2_backbones = {
        'resnet50v2': applications.resnet_v2.ResNet50V2,
        'resnet101v2': applications.resnet_v2.ResNet101V2,
        'resnet152v2': applications.resnet_v2.ResNet152V2,
    }
    resnext_backbones = {
        'resnext50': applications.resnext.ResNeXt50,
        'resnext101': applications.resnext.ResNeXt101,
    }
    nasnet_backbones = {
        'nasnet_large': applications.nasnet.NASNetLarge,
        'nasnet_mobile': applications.nasnet.NASNetMobile,
    }
    efficientnet_backbones = {
<<<<<<< HEAD
        'efficentnetb0': applications.efficientnet.EfficientNetB0,
        'efficentnetb1': applications.efficientnet.EfficientNetB1,
        'efficentnetb2': applications.efficientnet.EfficientNetB2,
        'efficentnetb3': applications.efficientnet.EfficientNetB3,
        'efficentnetb4': applications.efficientnet.EfficientNetB4,
        'efficentnetb5': applications.efficientnet.EfficientNetB5,
        'efficentnetb6': applications.efficientnet.EfficientNetB6,
        'efficentnetb7': applications.efficientnet.EfficientNetB7,
=======
        # 'efficientnetb0': applications.efficientnet.EfficientNetB0,
        # 'efficientnetb1': applications.efficientnet.EfficientNetB1,
        # 'efficientnetb2': applications.efficientnet.EfficientNetB2,
        # 'efficientnetb3': applications.efficientnet.EfficientNetB3,
        # 'efficientnetb4': applications.efficientnet.EfficientNetB4,
        # 'efficientnetb5': applications.efficientnet.EfficientNetB5,
        # 'efficientnetb6': applications.efficientnet.EfficientNetB6,
        # 'efficientnetb7': applications.efficientnet.EfficientNetB7,
>>>>>>> c0f28588
    }

    # TODO: Check and make sure **kwargs is in the right format.
    # 'weights' flag should be None, and 'input_shape' must have size 3 on the channel axis
    if frames_per_batch == 1:
        if input_tensor is not None:
            img_input = input_tensor
        else:
            if input_shape:
                img_input = Input(shape=input_shape)
            else:
                img_input = Input(shape=(None, None, 3))
    else:
        # using 3D data but a 2D backbone.
        # TODO: why ignore input_tensor
        if input_shape:
            img_input = Input(shape=input_shape)
        else:
            img_input = Input(shape=(None, None, 3))

    if use_imagenet:
        kwargs_with_weights = copy.copy(kwargs)
        kwargs_with_weights['weights'] = 'imagenet'
    else:
        kwargs['weights'] = None

    if _backbone in featurenet_backbones:
        if use_imagenet:
            raise ValueError('A featurenet backbone that is pre-trained on '
                             'imagenet does not exist')

        model_cls = featurenet_backbones[_backbone]
        model, output_dict = model_cls(input_tensor=img_input, **kwargs)

        layer_outputs = [output_dict['C1'], output_dict['C2'], output_dict['C3'],
                         output_dict['C4'], output_dict['C5']]

    elif _backbone in vgg_backbones:
        model_cls = vgg_backbones[_backbone]
        model = model_cls(input_tensor=img_input, **kwargs)

        # Set the weights of the model if requested
        if use_imagenet:
            model_with_weights = model_cls(**kwargs_with_weights)
            model_with_weights.save_weights('model_weights.h5')
            model.load_weights('model_weights.h5', by_name=True)

        layer_names = ['block1_pool', 'block2_pool', 'block3_pool', 'block4_pool', 'block5_pool']
        layer_outputs = [model.get_layer(name=ln).output for ln in layer_names]

    elif _backbone in densenet_backbones:
        model_cls = densenet_backbones[_backbone]
        model = model_cls(input_tensor=img_input, **kwargs)
        if _backbone == 'densenet121':
            blocks = [6, 12, 24, 16]
        elif _backbone == 'densenet169':
            blocks = [6, 12, 32, 32]
        elif _backbone == 'densenet201':
            blocks = [6, 12, 48, 32]

        # Set the weights of the model if requested
        if use_imagenet:
            model_with_weights = model_cls(**kwargs_with_weights)
            model_with_weights.save_weights('model_weights.h5')
            model.load_weights('model_weights.h5', by_name=True)

        layer_names = ['conv1/relu'] + ['conv{}_block{}_concat'.format(idx + 2, block_num)
                                        for idx, block_num in enumerate(blocks)]
        layer_outputs = [model.get_layer(name=ln).output for ln in layer_names]

    elif _backbone in resnet_backbones:
        model_cls = resnet_backbones[_backbone]
        model = model_cls(input_tensor=img_input, **kwargs)

        # Set the weights of the model if requested
        if use_imagenet:
            model_with_weights = model_cls(**kwargs_with_weights)
            model_with_weights.save_weights('model_weights.h5')
            model.load_weights('model_weights.h5', by_name=True)

        if _backbone == 'resnet50':
            layer_names = ['conv1_relu', 'conv2_block3_out', 'conv3_block4_out',
                           'conv4_block6_out', 'conv5_block3_out']
        elif _backbone == 'resnet101':
            layer_names = ['conv1_relu', 'conv2_block3_out', 'conv3_block4_out',
                           'conv4_block23_out', 'conv5_block3_out']
        elif _backbone == 'resnet152':
            layer_names = ['conv1_relu', 'conv2_block3_out', 'conv3_block8_out',
                           'conv4_block36_out', 'conv5_block3_out']

        layer_outputs = [model.get_layer(name=ln).output for ln in layer_names]

    elif _backbone in resnet_v2_backbones:
        model_cls = resnet_v2_backbones[_backbone]
        model = model_cls(input_tensor=img_input, **kwargs)

        # Set the weights of the model if requested
        if use_imagenet:
            model_with_weights = model_cls(**kwargs_with_weights)
            model_with_weights.save_weights('model_weights.h5')
            model.load_weights('model_weights.h5', by_name=True)

        if _backbone == 'resnet50v2':
            layer_names = ['post_relu', 'conv2_block3_out', 'conv3_block4_out',
                           'conv4_block6_out', 'conv5_block3_out']
        elif _backbone == 'resnet101v2':
            layer_names = ['post_relu', 'conv2_block3_out', 'conv3_block4_out',
                           'conv4_block23_out', 'conv5_block3_out']
        elif _backbone == 'resnet152v2':
            layer_names = ['post_relu', 'conv2_block3_out', 'conv3_block8_out',
                           'conv4_block36_out', 'conv5_block3_out']

        layer_outputs = [model.get_layer(name=ln).output for ln in layer_names]

    elif _backbone in resnext_backbones:
        model_cls = resnext_backbones[_backbone]
        model = model_cls(input_tensor=img_input, **kwargs)

        # Set the weights of the model if requested
        if use_imagenet:
            model_with_weights = model_cls(**kwargs_with_weights)
            model_with_weights.save_weights('model_weights.h5')
            model.load_weights('model_weights.h5', by_name=True)

        if _backbone == 'resnext50':
            layer_names = ['conv1_relu', 'conv2_block3_out', 'conv3_block4_out',
                           'conv4_block6_out', 'conv5_block3_out']
        elif _backbone == 'resnext101':
            layer_names = ['conv1_relu', 'conv2_block3_out', 'conv3_block4_out',
                           'conv4_block23_out', 'conv5_block3_out']

        layer_outputs = [model.get_layer(name=ln).output for ln in layer_names]

    elif _backbone in mobilenet_backbones:
        model_cls = mobilenet_backbones[_backbone]
        alpha = kwargs.pop('alpha', 1.0)
        model = model_cls(alpha=alpha, input_tensor=img_input, **kwargs)
        if _backbone.endswith('v2'):
            block_ids = (2, 5, 12)
            layer_names = ['expanded_conv_project_BN'] + \
                          ['block_%s_add' % i for i in block_ids] + \
                          ['block_16_project_BN']
        else:
            block_ids = (1, 3, 5, 11, 13)
            layer_names = ['conv_pw_%s_relu' % i for i in block_ids]

        # Set the weights of the model if requested
        if use_imagenet:
            model_with_weights = model_cls(alpha=alpha, **kwargs_with_weights)
            model_with_weights.save_weights('model_weights.h5')
            model.load_weights('model_weights.h5', by_name=True)

        layer_outputs = [model.get_layer(name=ln).output for ln in layer_names]

    elif _backbone in nasnet_backbones:
<<<<<<< HEAD
        model_cls = mobilenet_backbones[_backbone]
=======
        model_cls = nasnet_backbones[_backbone]
>>>>>>> c0f28588
        model = model_cls(input_tensor=img_input, **kwargs)
        if _backbone.endswith('large'):
            block_ids = [5, 12, 18]
        else:
            block_ids = [3, 8, 12]

        # Set the weights of the model if requested
        if use_imagenet:
            model_with_weights = model_cls(**kwargs_with_weights)
            model_with_weights.save_weights('model_weights.h5')
            model.load_weights('model_weights.h5', by_name=True)

        layer_names = ['stem_bn1', 'reduction_concat_stem_1']
        layer_names.extend(['normal_concat_%s' % i for i in block_ids])
        layer_outputs = [model.get_layer(name=ln).output for ln in layer_names]

    elif _backbone in efficientnet_backbones:
        model_cls = efficientnet_backbones[_backbone]
        model = model_cls(input_tensor=img_input, **kwargs)

        if use_imagenet:
            model_with_weights = model_cls(**kwargs_with_weights)
            model_with_weights.save_weights('model_weights.h5')
            model.load_weights('model_weights.h5', by_name=True)

        layer_names = ['block2a_expand_activation', 'block3a_expand_activation',
                       'block4a_expand_activation', 'block6a_expand_activation',
                       'top_activation']
        layer_outputs = [model.get_layer(name=ln).output for ln in layer_names]

    else:
        join = lambda x: [v for y in x for v in list(y.keys())]
<<<<<<< HEAD
        backbones = join([featurenet_backbones + densenet_backbones +
                          resnet_backbones + resnext_backbones +
                          resnet_v2_backbones + vgg_backbones +
                          nasnet_backbones + mobilenet_backbones +
=======
        backbones = join([featurenet_backbones, densenet_backbones,
                          resnet_backbones, resnext_backbones,
                          resnet_v2_backbones, vgg_backbones,
                          nasnet_backbones, mobilenet_backbones,
>>>>>>> c0f28588
                          efficientnet_backbones])
        raise ValueError('Invalid value for `backbone`. Must be one of: %s' %
                         ', '.join(backbones))

    if frames_per_batch > 1:

        time_distributed_outputs = []
        for i, out in enumerate(layer_outputs):
            time_distributed_outputs.append(
                TimeDistributed(Model(model.input, out))(input_tensor))

        if time_distributed_outputs:
            layer_outputs = time_distributed_outputs

    output_dict = {'C{}'.format(i + 1): j for i, j in enumerate(layer_outputs)}
    return (model, output_dict) if return_dict else model<|MERGE_RESOLUTION|>--- conflicted
+++ resolved
@@ -219,10 +219,6 @@
     kwargs['models'] = tf.keras.models
     kwargs['utils'] = utils
 
-<<<<<<< HEAD
-    featurenet_backbones = ['featurenet', 'featurenet3d', 'featurenet_3d']
-    vgg_backbones = ['vgg16', 'vgg19']
-=======
     featurenet_backbones = {
         'featurenet': featurenet_backbone,
         'featurenet3d': featurenet_3D_backbone,
@@ -232,7 +228,6 @@
         'vgg16': applications.vgg16.VGG16,
         'vgg19': applications.vgg19.VGG19,
     }
->>>>>>> c0f28588
     densenet_backbones = {
         'densenet121': applications.densenet.DenseNet121,
         'densenet169': applications.densenet.DenseNet169,
@@ -262,7 +257,6 @@
         'nasnet_mobile': applications.nasnet.NASNetMobile,
     }
     efficientnet_backbones = {
-<<<<<<< HEAD
         'efficentnetb0': applications.efficientnet.EfficientNetB0,
         'efficentnetb1': applications.efficientnet.EfficientNetB1,
         'efficentnetb2': applications.efficientnet.EfficientNetB2,
@@ -271,16 +265,6 @@
         'efficentnetb5': applications.efficientnet.EfficientNetB5,
         'efficentnetb6': applications.efficientnet.EfficientNetB6,
         'efficentnetb7': applications.efficientnet.EfficientNetB7,
-=======
-        # 'efficientnetb0': applications.efficientnet.EfficientNetB0,
-        # 'efficientnetb1': applications.efficientnet.EfficientNetB1,
-        # 'efficientnetb2': applications.efficientnet.EfficientNetB2,
-        # 'efficientnetb3': applications.efficientnet.EfficientNetB3,
-        # 'efficientnetb4': applications.efficientnet.EfficientNetB4,
-        # 'efficientnetb5': applications.efficientnet.EfficientNetB5,
-        # 'efficientnetb6': applications.efficientnet.EfficientNetB6,
-        # 'efficientnetb7': applications.efficientnet.EfficientNetB7,
->>>>>>> c0f28588
     }
 
     # TODO: Check and make sure **kwargs is in the right format.
@@ -436,11 +420,7 @@
         layer_outputs = [model.get_layer(name=ln).output for ln in layer_names]
 
     elif _backbone in nasnet_backbones:
-<<<<<<< HEAD
-        model_cls = mobilenet_backbones[_backbone]
-=======
         model_cls = nasnet_backbones[_backbone]
->>>>>>> c0f28588
         model = model_cls(input_tensor=img_input, **kwargs)
         if _backbone.endswith('large'):
             block_ids = [5, 12, 18]
@@ -473,17 +453,10 @@
 
     else:
         join = lambda x: [v for y in x for v in list(y.keys())]
-<<<<<<< HEAD
-        backbones = join([featurenet_backbones + densenet_backbones +
-                          resnet_backbones + resnext_backbones +
-                          resnet_v2_backbones + vgg_backbones +
-                          nasnet_backbones + mobilenet_backbones +
-=======
         backbones = join([featurenet_backbones, densenet_backbones,
                           resnet_backbones, resnext_backbones,
                           resnet_v2_backbones, vgg_backbones,
                           nasnet_backbones, mobilenet_backbones,
->>>>>>> c0f28588
                           efficientnet_backbones])
         raise ValueError('Invalid value for `backbone`. Must be one of: %s' %
                          ', '.join(backbones))

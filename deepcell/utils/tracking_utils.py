--- conflicted
+++ resolved
@@ -89,12 +89,7 @@
 def load_trks(filename):
     """Load a trk/trks file.
     Args:
-<<<<<<< HEAD
-        trks_file: full path to the file including .trk/.trks
-=======
         trks_file (str): full path to the file including .trk/.trks
-
->>>>>>> 8ec21762
     Returns:
         dict: A dictionary with raw, tracked, and lineage data
     """
@@ -136,15 +131,8 @@
 def trk_folder_to_trks(dirname, trks_filename):
     """Compiles a directory of trk files into one trks_file.
     Args:
-<<<<<<< HEAD
-        dirname: full path to the directory containing multiple trk files
-        trks_filename: desired filename (the name should end in .trks)
-    Returns:
-        Nothing
-=======
         dirname (str): full path to the directory containing multiple trk files
         trks_filename (str): desired filename (the name should end in .trks)
->>>>>>> 8ec21762
     """
     lineages = []
     raw = []
@@ -197,13 +185,7 @@
     """For a given trks_file, find the Number of cell tracks,
        the Number of frames per track, and the Number of divisions.
     Args:
-<<<<<<< HEAD
-        filename: full path to a trks file
-    Returns:
-        Nothing
-=======
         filename (str): full path to a trks file
->>>>>>> 8ec21762
     """
     training_data = load_trks(trks_file_name)
     X = training_data['X']
